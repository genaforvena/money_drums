import pyaudio
import numpy as np
import pyrubberband as pyrb
import scipy.signal as signal
import logging
import argparse
import time

logging.basicConfig(level=logging.INFO)

<<<<<<< HEAD
def simple_pitch_shift(data, pitch_factor):
    """
    Simple pitch shifting using resampling and interpolation.
    """
    indices = np.arange(0, len(data), pitch_factor)
    return np.interp(indices, np.arange(len(data)), data)

def simple_slow_down(data, slow_factor):
    """
    Simple audio slowing by repeating samples.
    """
    return np.repeat(data, slow_factor)

def process_audio(input_data, pitch_factor, slow_factor=None):
=======
def process_audio(input_data, semitones, input_rate, output_rate):
>>>>>>> 514ac7ea
    try:
        audio = np.frombuffer(input_data, dtype=np.float32)
        
        # Downsample
        if input_rate != output_rate:
            audio = signal.resample(audio, int(len(audio) * output_rate / input_rate))
        
<<<<<<< HEAD
        # Apply slowing if slow_factor is provided
        if slow_factor is not None:
            pitched = simple_slow_down(pitched, slow_factor)
        
        # Ensure output is the same length as input
        if len(pitched) > CHUNK:
            pitched = pitched[:CHUNK]
        elif len(pitched) < CHUNK:
            pitched = np.pad(pitched, (0, CHUNK - len(pitched)), 'constant')
=======
        # Apply anti-aliasing filter
        nyquist = output_rate / 2
        cutoff = min(nyquist * 0.9, 20000)  # Prevent cutting off all audible frequencies
        b, a = signal.butter(5, cutoff, fs=output_rate, btype='low')
        audio = signal.lfilter(b, a, audio)
        
        # Pitch shift
        pitched = pyrb.pitch_shift(audio, output_rate, n_steps=semitones,
                                   rbargs={'-F':''})       
        # Upsample back to input rate if necessary
        if input_rate != output_rate:
            pitched = signal.resample(pitched, len(input_data) // 4)  # Divide by 4 because input is byte stream
>>>>>>> 514ac7ea
        
        return pitched.astype(np.float32)
    except Exception as e:
        logging.error(f"Error in process_audio: {str(e)}")
        return input_data

<<<<<<< HEAD
def main(pitch_factor, slow_factor):
=======
def main(semitones, chunk_size, input_rate, output_rate):
>>>>>>> 514ac7ea
    p = pyaudio.PyAudio()

    # List available input devices
    info = p.get_host_api_info_by_index(0)
    numdevices = info.get('deviceCount')
    for i in range(numdevices):
        if (p.get_device_info_by_host_api_device_index(0, i).get('maxInputChannels')) > 0:
            print(f"Input Device id {i} - {p.get_device_info_by_host_api_device_index(0, i).get('name')}")

    device_id = int(input("Enter input device ID: "))

    stream = p.open(format=pyaudio.paFloat32,
                    channels=1,
                    rate=input_rate,
                    input=True,
                    output=True,
                    frames_per_buffer=chunk_size,
                    input_device_index=device_id)

    print(f"* Recording with CHUNK size: {chunk_size}")
    print(f"* Input sample rate: {input_rate} Hz, Processing sample rate: {output_rate} Hz")
    print(f"* Pitch shift: {semitones} semitones")
    print("Press Ctrl+C to stop the recording")

    try:
        latencies = []
        while True:
<<<<<<< HEAD
            input_data = stream.read(CHUNK)
            output_data = process_audio(input_data, pitch_factor, slow_factor)
            stream.write(output_data.tobytes())
=======
            start_time = time.time()
            
            input_data = stream.read(chunk_size)
            output_data = process_audio(input_data, semitones, input_rate, output_rate)
            stream.write(output_data)
            
            end_time = time.time()
            latency = (end_time - start_time) * 1000  # Convert to milliseconds
            latencies.append(latency)
            
            # Print average latency every 100 iterations
            if len(latencies) % 100 == 0:
                avg_latency = sum(latencies) / len(latencies)
                print(f"Average latency: {avg_latency:.2f} ms")
                latencies = []  # Reset the list

>>>>>>> 514ac7ea
    except KeyboardInterrupt:
        print("* Done recording")
    except Exception as e:
        logging.error(f"Error in main loop: {str(e)}")

    stream.stop_stream()
    stream.close()
    p.terminate()

if __name__ == "__main__":
<<<<<<< HEAD
    parser = argparse.ArgumentParser(description="Simple pitch shift and slow down audio processor")
    parser.add_argument("--pitch", type=float, default=0.5, help="Pitch factor (default: 0.5, lower values = lower pitch)")
    parser.add_argument("--slow", type=int, help="Slow factor (optional, integer value for sample repetition)")
    args = parser.parse_args()

    main(args.pitch, args.slow)
=======
    parser = argparse.ArgumentParser(description="Low sample rate pitch shift audio processor")
    parser.add_argument("--pitch", type=float, default=-12, help="Pitch shift in semitones (default: -12)")
    parser.add_argument("--chunk", type=int, default=1024, help="CHUNK size (default: 1024)")
    parser.add_argument("--input-rate", type=int, default=44100, help="Input sample rate in Hz (default: 44100)")
    parser.add_argument("--output-rate", type=int, default=1000, help="Processing sample rate in Hz (default: 1000)")
    args = parser.parse_args()

    main(args.pitch, args.chunk, args.input_rate, args.output_rate)
>>>>>>> 514ac7ea
<|MERGE_RESOLUTION|>--- conflicted
+++ resolved
@@ -1,146 +1,66 @@
-import pyaudio
-import numpy as np
-import pyrubberband as pyrb
-import scipy.signal as signal
-import logging
-import argparse
-import time
-
-logging.basicConfig(level=logging.INFO)
-
-<<<<<<< HEAD
-def simple_pitch_shift(data, pitch_factor):
-    """
-    Simple pitch shifting using resampling and interpolation.
-    """
-    indices = np.arange(0, len(data), pitch_factor)
-    return np.interp(indices, np.arange(len(data)), data)
-
-def simple_slow_down(data, slow_factor):
-    """
-    Simple audio slowing by repeating samples.
-    """
-    return np.repeat(data, slow_factor)
-
-def process_audio(input_data, pitch_factor, slow_factor=None):
-=======
-def process_audio(input_data, semitones, input_rate, output_rate):
->>>>>>> 514ac7ea
-    try:
-        audio = np.frombuffer(input_data, dtype=np.float32)
-        
-        # Downsample
-        if input_rate != output_rate:
-            audio = signal.resample(audio, int(len(audio) * output_rate / input_rate))
-        
-<<<<<<< HEAD
-        # Apply slowing if slow_factor is provided
-        if slow_factor is not None:
-            pitched = simple_slow_down(pitched, slow_factor)
-        
-        # Ensure output is the same length as input
-        if len(pitched) > CHUNK:
-            pitched = pitched[:CHUNK]
-        elif len(pitched) < CHUNK:
-            pitched = np.pad(pitched, (0, CHUNK - len(pitched)), 'constant')
-=======
-        # Apply anti-aliasing filter
-        nyquist = output_rate / 2
-        cutoff = min(nyquist * 0.9, 20000)  # Prevent cutting off all audible frequencies
-        b, a = signal.butter(5, cutoff, fs=output_rate, btype='low')
-        audio = signal.lfilter(b, a, audio)
-        
-        # Pitch shift
-        pitched = pyrb.pitch_shift(audio, output_rate, n_steps=semitones,
-                                   rbargs={'-F':''})       
-        # Upsample back to input rate if necessary
-        if input_rate != output_rate:
-            pitched = signal.resample(pitched, len(input_data) // 4)  # Divide by 4 because input is byte stream
->>>>>>> 514ac7ea
-        
-        return pitched.astype(np.float32)
-    except Exception as e:
-        logging.error(f"Error in process_audio: {str(e)}")
-        return input_data
-
-<<<<<<< HEAD
-def main(pitch_factor, slow_factor):
-=======
-def main(semitones, chunk_size, input_rate, output_rate):
->>>>>>> 514ac7ea
-    p = pyaudio.PyAudio()
-
-    # List available input devices
-    info = p.get_host_api_info_by_index(0)
-    numdevices = info.get('deviceCount')
-    for i in range(numdevices):
-        if (p.get_device_info_by_host_api_device_index(0, i).get('maxInputChannels')) > 0:
-            print(f"Input Device id {i} - {p.get_device_info_by_host_api_device_index(0, i).get('name')}")
-
-    device_id = int(input("Enter input device ID: "))
-
-    stream = p.open(format=pyaudio.paFloat32,
-                    channels=1,
-                    rate=input_rate,
-                    input=True,
-                    output=True,
-                    frames_per_buffer=chunk_size,
-                    input_device_index=device_id)
-
-    print(f"* Recording with CHUNK size: {chunk_size}")
-    print(f"* Input sample rate: {input_rate} Hz, Processing sample rate: {output_rate} Hz")
-    print(f"* Pitch shift: {semitones} semitones")
-    print("Press Ctrl+C to stop the recording")
-
-    try:
-        latencies = []
-        while True:
-<<<<<<< HEAD
-            input_data = stream.read(CHUNK)
-            output_data = process_audio(input_data, pitch_factor, slow_factor)
-            stream.write(output_data.tobytes())
-=======
-            start_time = time.time()
-            
-            input_data = stream.read(chunk_size)
-            output_data = process_audio(input_data, semitones, input_rate, output_rate)
-            stream.write(output_data)
-            
-            end_time = time.time()
-            latency = (end_time - start_time) * 1000  # Convert to milliseconds
-            latencies.append(latency)
-            
-            # Print average latency every 100 iterations
-            if len(latencies) % 100 == 0:
-                avg_latency = sum(latencies) / len(latencies)
-                print(f"Average latency: {avg_latency:.2f} ms")
-                latencies = []  # Reset the list
-
->>>>>>> 514ac7ea
-    except KeyboardInterrupt:
-        print("* Done recording")
-    except Exception as e:
-        logging.error(f"Error in main loop: {str(e)}")
-
-    stream.stop_stream()
-    stream.close()
-    p.terminate()
-
-if __name__ == "__main__":
-<<<<<<< HEAD
-    parser = argparse.ArgumentParser(description="Simple pitch shift and slow down audio processor")
-    parser.add_argument("--pitch", type=float, default=0.5, help="Pitch factor (default: 0.5, lower values = lower pitch)")
-    parser.add_argument("--slow", type=int, help="Slow factor (optional, integer value for sample repetition)")
-    args = parser.parse_args()
-
-    main(args.pitch, args.slow)
-=======
-    parser = argparse.ArgumentParser(description="Low sample rate pitch shift audio processor")
-    parser.add_argument("--pitch", type=float, default=-12, help="Pitch shift in semitones (default: -12)")
-    parser.add_argument("--chunk", type=int, default=1024, help="CHUNK size (default: 1024)")
-    parser.add_argument("--input-rate", type=int, default=44100, help="Input sample rate in Hz (default: 44100)")
-    parser.add_argument("--output-rate", type=int, default=1000, help="Processing sample rate in Hz (default: 1000)")
-    args = parser.parse_args()
-
-    main(args.pitch, args.chunk, args.input_rate, args.output_rate)
->>>>>>> 514ac7ea
+import pyaudio
+import numpy as np
+import pyrubberband as pyrb
+import scipy.signal as signal
+import logging
+import argparse
+import time
+
+logging.basicConfig(level=logging.INFO)
+
+def simple_pitch_shift(data, pitch_factor):
+    """
+    Simple pitch shifting using resampling and interpolation.
+    """
+    indices = np.arange(0, len(data), pitch_factor)
+    return np.interp(indices, np.arange(len(data)), data)
+
+def simple_slow_down(data, slow_factor):
+    """
+    Simple audio slowing by repeating samples.
+    """
+    return np.repeat(data, slow_factor)
+
+def process_audio(input_data, pitch_factor, slow_factor=None):
+        # Apply slowing if slow_factor is provided
+        if slow_factor is not None:
+            pitched = simple_slow_down(pitched, slow_factor)
+        
+        # Ensure output is the same length as input
+        if len(pitched) > CHUNK:
+            pitched = pitched[:CHUNK]
+        elif len(pitched) < CHUNK:
+            pitched = np.pad(pitched, (0, CHUNK - len(pitched)), 'constant')
+        # Apply anti-aliasing filter
+        nyquist = output_rate / 2
+        cutoff = min(nyquist * 0.9, 20000)  # Prevent cutting off all audible frequencies
+        b, a = signal.butter(5, cutoff, fs=output_rate, btype='low')
+        audio = signal.lfilter(b, a, audio)
+        
+        # Pitch shift
+        pitched = pyrb.pitch_shift(audio, output_rate, n_steps=semitones,
+                                   rbargs={'-F':''})       
+        # Upsample back to input rate if necessary
+        if input_rate != output_rate:
+            pitched = signal.resample(pitched, len(input_data) // 4)  # Divide by 4 because input is byte stream
+
+def main(pitch_factor, slow_factor):
+    input_data = stream.read(CHUNK)
+    output_data = process_audio(input_data, pitch_factor, slow_factor)
+    stream.write(output_data.tobytes())
+    except KeyboardInterrupt:
+        print("* Done recording")
+    except Exception as e:
+        logging.error(f"Error in main loop: {str(e)}")
+
+    stream.stop_stream()
+    stream.close()
+    p.terminate()
+
+if __name__ == "__main__":
+    parser = argparse.ArgumentParser(description="Simple pitch shift and slow down audio processor")
+    parser.add_argument("--pitch", type=float, default=0.5, help="Pitch factor (default: 0.5, lower values = lower pitch)")
+    parser.add_argument("--slow", type=int, help="Slow factor (optional, integer value for sample repetition)")
+    args = parser.parse_args()
+
+    main(args.pitch, args.slow)